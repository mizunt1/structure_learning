--- conflicted
+++ resolved
@@ -9,15 +9,6 @@
 mkdir -p $WANDB_DIR
 
 WANDB_API_KEY=$17a113b4804951bde9c66b2002fe378c0209fb64
-<<<<<<< HEAD
-WANDB_ENTITY=$mizunt
-seedarr=(5 6 7 8 9 10 11 12 14 15 16 17 18 19)
-N_SEEDS=${#seedarr[@]}
-SEED_IDX=$(( SLURM_ARRAY_TASK_ID % N_SEEDS))
-=======
-
-
->>>>>>> c6646b34
 module load singularity/3.7.1
 
 singularity exec bs_env.simg python3 main.py --name 50_nodes --num_variables 50 --num_edges 50 --seed ${seedarr[$SEED_IDX]} bs --method pc