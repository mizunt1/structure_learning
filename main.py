import os
from time import time
import seaborn as sns
import json
import wandb
import numpy as np
import networkx as nx
import matplotlib.pyplot as plt
import sklearn as sk
from jax import random 
from numpy.random import default_rng
from argparse import ArgumentParser
import pandas as pd

from pgmpy.utils import get_example_model
from data_generation import sample_erdos_renyi_linear_gaussian, sample_from_linear_gaussian
from utils import get_weighted_adjacency, edge_marginal_means
from vbg.gflownet_sl.utils.wandb_utils import slurm_infos, table_from_dict, scatter_from_dicts, return_ordered_data
from vbg.gflownet_sl.metrics.metrics import LL, expected_shd, threshold_metrics, expected_edges
from vbg.gflownet_sl.utils.metrics import get_log_features
from vbg.gflownet_sl.utils.exhaustive import (get_full_posterior,
    get_edge_log_features, get_path_log_features, get_markov_blanket_log_features)
from vbg.gflownet_sl.utils.graph_plot import graph_to_matrix_sachs

# note run with generic then model specific arg parse
# eg python main.py --num_samples_posterior 100 vbg --num_iterations 2 --num_vb_updates 100

# test2
def main(args):
    wandb.init(
        project=args.name,
        settings=wandb.Settings(start_method='fork')
    )
    wandb.config.update(args)
    wandb.run.summary.update(slurm_infos())
    if args.model == 'vbg':
        from vbg.model import Model
    elif args.model == 'dibs':
        from dibs_model.model import Model
    elif 'mcmc' in args.model:
        from mcmc.model import Model
    elif 'bcd' in args.model:
        from bcd_nets.model import Model
    elif 'bs' in args.model:
        from bs.model import Model
    elif 'dag_gflownet' in args.model:
        from dag_gflownet.model import Model
    elif 'causica' in args.model:
        from causica_model.model import Model
    elif 'jsp' in args.model:
        from jax_jsp_gfn.model import Model
    else:
        raise Exception("inference method not implemented")

    
    rng = default_rng(args.seed)
    rng_2 = default_rng(args.seed + 1000)
    key = random.PRNGKey(args.seed)
    if args.hetero_noise:
        obs_noise = random.uniform(key, minval=0.05, maxval=0.5, shape=(args.num_variables,))
    if args.graph == 'erdos_renyi_lingauss':
        graph = sample_erdos_renyi_linear_gaussian(
            num_variables=args.num_variables,
            num_edges=args.num_edges,
            loc_edges=0.0,
            scale_edges=args.scale_edges,
            low_edges=args.low_edges,
            obs_noise=args.data_obs_noise,
            rng=rng,
            block_small_theta=True
        )
        data = sample_from_linear_gaussian(
            graph,
            num_samples=args.num_samples_data,
            rng=rng
        )
        data_test = sample_from_linear_gaussian(
            graph,
            num_samples=args.num_samples_test,
            rng=rng_2
        )
        has_edge_weights = True
        if args.model == 'jsp': 
            mean = data.to_numpy().mean()
            st_dev = data.to_numpy().std()
            mean_test = data_test.to_numpy().mean()
            st_dev_test = data_test.to_numpy().std()
            data = (data - mean)/ st_dev
            data_test = (data_test - mean_test) / st_dev_test

    if args.graph == 'sachs':
        # http://bioinfo.ipmb.uni-heidelberg.de/crg/seminar-network/bnTutorial.html
        data = pd.read_csv(
            'data/sachs.data.txt',
            delimiter='\t',
            dtype=np.float_
        )
        graph = get_example_model('sachs')
        adj = graph_to_matrix_sachs(graph, data.columns)
        # Standardize data
        data = (data - data.mean()) / data.std()
        has_edge_weights = False
        #test_amount = len(data)//3
        #data_test = data[0:test_amount]
        #data = data[test_amount:]
        data_test = data
    if args.graph == 'sachs':
        args.num_variables = 11
        args.num_samples_data = len(data)
    if args.num_variables > 5:
        annot = False
    else:
        annot = True
    if has_edge_weights:
        weighted_adj = get_weighted_adjacency(graph)
    else:
        weighted_adj = adj
    true_graph = sns.heatmap(
        weighted_adj, cmap="Blues", annot=annot, annot_kws={"size": 16})
    wandb.log({'true graph': wandb.Image(true_graph)})
    

    data.to_csv(os.path.join(wandb.run.dir, 'data_train.csv'))
    data_test.to_csv(os.path.join(wandb.run.dir, 'data_test.csv'))
    wandb.save('data_test.csv', policy='now')
    wandb.save('data_train.csv', policy='now')
    start_time = time()
    model = Model(args.num_samples_posterior, args.model_obs_noise, args)
    
    model_trained = model.train(data, args.seed)
    end_time = time()
    print("time taken to train")
    print(start_time - end_time)
    if args.model in ['vbg', 'mcmc', 'bs', 'bcd', 'dag_gflownet', 'jsp']:
        # sampling procedure is stochastic
        posterior_graphs, posterior_edges, sigmas = model.sample(args.seed)
    else:
        # for dibs sampling procedure is not stochastic
        posterior_graphs, posterior_edges, sigmas = model.sample()
    # save posterior samples
    with open(os.path.join(wandb.run.dir, 'posterior_graphs.npy'), 'wb') as f:
        np.save(f, posterior_graphs)
    wandb.save('posterior_graphs.npy', policy='now')
    with open(os.path.join(wandb.run.dir, 'posterior_edges.npy'), 'wb') as f:
        np.save(f, posterior_edges)
    wandb.save('posterior_edges.npy', policy='now')

    time_elapsed = time() - start_time
    time_in_hrs = time_elapsed / (60*60)
    wandb.log({'time in hrs': time_in_hrs})
    binary_adj = weighted_adj > 0
    posterior_edges_mean = np.mean(posterior_edges, axis=0)
    if args.num_variables > 5:
        annot = False
    else:
        annot = True
    # mean squared errpr of mean of linear mechanisms parameters compared to real 
    mat = [[(weighted_adj[i,j] - posterior_edges_mean[i,j])**2 for j in range(args.num_variables)] for i in range(args.num_variables)]
    sum_ = sum([sum(mat[i]) for i in range(args.num_variables)])
    mean_squared_error_mean = sum_ / (args.num_variables**2)
    wandb.log({'mse of mean': mean_squared_error_mean})

    # plot edge marginals * means of linear mechanisms parameters 
    edge_marginal_means_ = edge_marginal_means(posterior_edges_mean, posterior_graphs)
    plt.clf()
    edge_mm_plot = sns.heatmap(
        edge_marginal_means_, cmap="Blues", annot=annot, annot_kws={"size": 16})
    wandb.log({'edge marginal means': wandb.Image(edge_mm_plot)})

    # plot edge marginals
    edge_marginals = np.sum(posterior_graphs, axis=0)/posterior_graphs.shape[0]
    plt.clf()
    edge_m_plot = sns.heatmap(
        edge_marginals, cmap="Blues", annot=annot, annot_kws={"size": 16})
    wandb.log({'edge marginals': wandb.Image(edge_m_plot)})

        # log likelihood of unseen data given model of graph
    if args.model == 'bcd':
        mean_sigma_pred = sigmas[:,0,0].mean()
        log_like = -1*LL(posterior_graphs, posterior_edges, data_test.to_numpy(), sigma=np.sqrt(mean_sigma_pred))
    else:
        log_like = -1*LL(posterior_graphs, posterior_edges, data_test.to_numpy(), sigma=np.sqrt(args.model_obs_noise))
    wandb.run.summary.update({"negative log like": log_like})

    # Compute metrics on the posterior estimate
    gt_adjacency = nx.to_numpy_array(graph, weight=None)

    # Expected SHD
    mean_shd = expected_shd(posterior_graphs, gt_adjacency)

    # Expected # Edges
    mean_edges = expected_edges(posterior_graphs)

    # Threshold metrics
    thresholds = threshold_metrics(posterior_graphs, gt_adjacency)
    wandb.run.summary.update({
        'metrics/shd/mean': mean_shd,
        'metrics/edges/mean': mean_edges,
        'metrics/thresholds': thresholds
    })

    if (args.graph in ['erdos_renyi_lingauss']) and (args.num_variables < 6) and (args.hetero_noise == False):
        # Default values set by data generation
        # See `sample_erdos_renyi_linear_gaussian` above
        if args.model == 'bcd':
            full_posterior = get_full_posterior(
                data, score='lingauss', verbose=True, prior_mean=0., prior_scale=1., obs_scale=mean_sigma_pred)
        else:
            full_posterior = get_full_posterior(
                data, score='lingauss', verbose=True, prior_mean=0., prior_scale=1., obs_scale=args.model_obs_noise)

        # Save full posterior
        with open(os.path.join(wandb.run.dir, 'posterior_full.npz'), 'wb') as f:
            np.savez(f, log_probas=full_posterior.log_probas,
                     **full_posterior.graphs.to_dict(prefix='graphs'),
                     **full_posterior.closures.to_dict(prefix='closures'),
                     **full_posterior.markov.to_dict(prefix='markov')
            )
        full_edge_log_features = get_edge_log_features(full_posterior)
        full_path_log_features = get_path_log_features(full_posterior)
        full_markov_log_features = get_markov_blanket_log_features(full_posterior)
        log_features = get_log_features(posterior_graphs, data.columns)
        wandb.run.summary.update({
            'posterior/fufll/edge': table_from_dict(full_edge_log_features),
            'posterior/full/path': table_from_dict(full_path_log_features),
            'posterior/full/markov_blanket': table_from_dict(full_markov_log_features)
        })
        wandb.log({
            'posterior/scatter/edge': scatter_from_dicts('full', full_edge_log_features,
                'estimate', log_features.edge, transform=np.exp, title='Edge features'),
            'posterior/scatter/path': scatter_from_dicts('full', full_path_log_features,
                'estimate', log_features.path, transform=np.exp, title='Path features'),
            'posterior/scatter/markov_blanket': scatter_from_dicts('full', full_markov_log_features,
                'estimate', log_features.markov_blanket, transform=np.exp, title='Markov blanket features')
        })
        full_edge_ordered, est_edge_ordered = return_ordered_data(full_edge_log_features,
                log_features.edge, transform=np.exp)
        edge_mse = sk.metrics.mean_squared_error(est_edge_ordered, full_edge_ordered)
        edge_corr = np.corrcoef(full_edge_ordered, est_edge_ordered)[0][1]
        wandb.log({'edge correlation': edge_corr, 'edge mse': edge_mse})
        
        full_path_ordered, est_path_ordered = return_ordered_data(full_path_log_features,
                log_features.path, transform=np.exp)
        path_mse = sk.metrics.mean_squared_error(est_path_ordered, full_path_ordered)
        path_corr = np.corrcoef(full_path_ordered, est_path_ordered)[0][1]
        wandb.log({'path correlation': path_corr, 'path mse': path_mse})

        full_markov_ordered, est_markov_ordered = return_ordered_data(full_markov_log_features,
                log_features.markov_blanket, transform=np.exp)

        markov_corr = np.corrcoef(full_markov_ordered, est_markov_ordered)[0][1]
        markov_mse = sk.metrics.mean_squared_error(est_markov_ordered, full_markov_ordered)
        wandb.log({'markov correlation': markov_corr,  'markov mse': markov_mse})

        # The posterior estimate returns the order in which the edges have been added
        log_features = get_log_features(posterior_graphs, data.columns)
        wandb.run.summary.update({
            'posterior/estimate/edge': table_from_dict(log_features.edge),
            'posterior/estimate/path': table_from_dict(log_features.path),
            'posterior/estimate/markov_blanket': table_from_dict(log_features.markov_blanket)
        })
if __name__ == '__main__':
    parser = ArgumentParser()
    subparsers = parser.add_subparsers(dest='model')
    vbg_parser = subparsers.add_parser('vbg')

    # graph generation
    parser.add_argument('--num_variables', type=int, default=5,
        help='Number of variables (nodes) (default: %(default)s)')
    parser.add_argument('--num_edges', type=int, default=5,
        help='Average number of parents (default: %(default)s)')
    parser.add_argument('--graph', type=str, default='erdos_renyi_lingauss',
                        choices=['erdos_renyi_lingauss', 'sachs'], help='Type of graph (default: %(default)s)')
    parser.add_argument('--data_obs_noise', type=float, default=0.1,
                        help='likelihood variance in data generation')
    parser.add_argument('--scale_edges', type=float, default=2.0,
                        help='upper limit for edge scale')
    parser.add_argument('--low_edges', type=float, default=0.5,
                        help='lower limit for edge scale')
    # data generation
    parser.add_argument('--seed', type=int, default=0,
        help='Random seed (default: %(default)s)')
    parser.add_argument('--num_samples_data', type=int, default=100,
        help='Number of samples (default: %(default)s)')
    parser.add_argument('--num_samples_test', type=int, default=100,
        help='Number of samples (default: %(default)s)')
    # others
    parser.add_argument('--num_samples_posterior', type=int, default=1000,
        help='Number of samples for the posterior estimate (default: %(default)s)')
    parser.add_argument('--model_obs_noise', type=float, default=0.1,
                        help='likelihood variance in approximate posterior')
    parser.add_argument('--name', type=str, default='test',
                        help='project name for wandb')
    parser.add_argument('--hetero_noise', default=False,
                            action='store_true')

    # VBG args
    vbg_parser.add_argument('--batch_size', type=int, default=32,
                            help='Batch size (default: %(default)s)')
    vbg_parser.add_argument('--num_iterations', type=int, default=20,
                            help='Number of iterations (default: %(default)s)')
    vbg_parser.add_argument('--lr', type=float, default=1e-5,
                            help='Learning rate (default: %(default)s)')
    vbg_parser.add_argument('--num_vb_updates', type=int, default=2000,
                           help='number of updates to gflownet per one update of parameters in VB setup')
    vbg_parser.add_argument('--weight', type=float, default=0.1,
                            help='amount of weighting of likelihood term of reward')
    vbg_parser.add_argument('--delta', type=float, default=1.,
                            help='Value of delta for Huber loss (default: %(default)s)')
    vbg_parser.add_argument('--prefill', type=int, default=1000,
                            help='Number of iterations with a random policy to prefill ')
    vbg_parser.add_argument('--num_envs', type=int, default=8,
                            help='Number of parallel environments (default: %(default)s)')
    vbg_parser.add_argument('--update_target_every', type=int, default=100,
                            help='Frequency of update for the target network (default: %(default)s)')
    vbg_parser.add_argument('--n_step', type=int, default=1,
                            help='Maximum number of subsequences for multistep loss (default: %(default)s)')
    vbg_parser.add_argument('--replay_capacity', type=int, default=100_000,
                            help='Capacity of the replay buffer (default: %(default)s)')
    vbg_parser.add_argument('--replay_prioritized', action='store_true',
                            help='Use Prioritized Experience Replay')
    vbg_parser.add_argument('--min_exploration', type=float, default=0.1,
                            help='Minimum value of epsilon-exploration (default: %(default)s)')
    vbg_parser.add_argument('--start_to_increase_eps', type=float, default=0.1,
                            help='the fraction of training iters to start increasing epsilon')
    vbg_parser.add_argument('--num_workers', type=int, default=4,
                            help='Number of workers (default: %(default)s)')
    vbg_parser.add_argument('--mp_context', type=str, default='spawn',
                            help='Multiprocessing context (default: %(default)s)')
    vbg_parser.add_argument('--use_erdos_prior', default=False,
                            action='store_true',
                            help='whether to use erdos renyi prior over graphs')
    vbg_parser.add_argument('--keep_epsilon_constant', default=False,
                            action='store_true',
                            help='do not increase epsilon over time')

    dibs_parser = subparsers.add_parser('dibs')  
    dibs_parser.add_argument('--steps', default=3000, type=int,
                            help='number of training iters')
    dibs_parser.add_argument('--plus', action='store_true',
                            help='using dibs plus')
    dibs_parser.add_argument('--prior_str', default='uni', type=str,
                             help='dibs prior, uni for uniform, er for erdos renri, sf for scale free')
    dibs_parser.add_argument('--marginal', action='store_true',
                            help='using dibs marginal')
    dibs_parser.add_argument('--non_lin', action='store_true',
                            help='using dibs marginal')
    dibs_parser.add_argument('--joint_batch', action='store_true',
                            help='using dibs joint with batching')
    dibs_parser.add_argument('--batch_size', default=124, type=int,
                            help='batch size for when using joint batch')


    bcd_parser = subparsers.add_parser('bcd')  
    bcd_parser.add_argument("--do_ev_noise", action="store_false")
    bcd_parser.add_argument("--num_steps", type=int, default=20_000)
    bcd_parser.add_argument("--update_freq", type=int, default=200)
    bcd_parser.add_argument("--lr", type=float, default=1e-3)
    bcd_parser.add_argument("--batch_size", type=int, default=64)
    bcd_parser.add_argument("--num_flow_layers", type=int, default=2)
    bcd_parser.add_argument("--num_perm_layers", type=int, default=2)
    bcd_parser.add_argument("--init_flow_std", type=float, default=0.1)
    bcd_parser.add_argument("--use_alternative_horseshoe_tau", action="store_true")
    bcd_parser.add_argument("--p_model_hidden_size", type=int, default=128)
    bcd_parser.add_argument("--factorized", action="store_true")
    bcd_parser.add_argument("--use_flow", action="store_true")
    bcd_parser.add_argument("--log_stds_max", type=float, default=10.)
    bcd_parser.add_argument("--max_deviation", type=float, default=0.01)
    bcd_parser.add_argument("--num_bethe_iters", type=int, default=20)
    bcd_parser.add_argument("--logit_constraint", type=float, default=10)
    bcd_parser.add_argument("--s_prior_std", type=float, default=3.0)
    bcd_parser.add_argument("--subsample", action="store_true")
    bcd_parser.add_argument("--fixed_tau", type=float, default=0.2)
    bcd_parser.add_argument("--edge_weight_threshold", type=float, default=0.3)
    bcd_parser.add_argument("--flow_threshold", type=float, default=-1e3)

    mcmc_parser = subparsers.add_parser('mcmc')
    mcmc_parser.add_argument('--method', choices=['mh', 'gibbs'])
<<<<<<< HEAD
    mcmc_parser.add_argument('--burnin', type=int, default=10)
    bs_parser = subparsers.add_parser('bs')
    bs_parser.add_argument('--method', choices=['ges', 'pc'])

    dgfn_parser = subparsers.add_parser('dag_gflownet')
    dgfn_parser.add_argument('--num_envs', type=int, default=8,
        help='Number of parallel environments (default: %(default)s)')
    dgfn_parser.add_argument('--scorer_kwargs', type=json.loads, default='{}',
        help='Arguments of the scorer.')
    dgfn_parser.add_argument('--prior', type=str, default='uniform',
        choices=['uniform', 'erdos_renyi', 'edge', 'fair'],
        help='Prior over graphs (default: %(default)s)')
    dgfn_parser.add_argument('--prior_kwargs', type=json.loads, default='{}',
        help='Arguments of the prior over graphs.')

    # Optimization
    dgfn_parser.add_argument('--lr', type=float, default=1e-5,
        help='Learning rate (default: %(default)s)')
    dgfn_parser.add_argument('--delta', type=float, default=1.,
        help='Value of delta for Huber loss (default: %(default)s)')
    dgfn_parser.add_argument('--batch_size', type=int, default=32,
        help='Batch size (default: %(default)s)')
    dgfn_parser.add_argument('--num_iterations', type=int, default=100_000,
        help='Number of iterations (default: %(default)s)')

    # Replay buffer
    dgfn_parser.add_argument('--replay_capacity', type=int, default=100_000,
        help='Capacity of the replay buffer (default: %(default)s)')
    dgfn_parser.add_argument('--prefill', type=int, default=1000,
        help='Number of iterations with a random policy to prefill '
             'the replay buffer (default: %(default)s)')
    
    # Exploration
    dgfn_parser.add_argument('--min_exploration', type=float, default=0.1,
        help='Minimum value of epsilon-exploration (default: %(default)s)')
    dgfn_parser.add_argument('--update_epsilon_every', type=int, default=10,
        help='Frequency of update for epsilon (default: %(default)s)')
    
    # Miscellaneous
    dgfn_parser.add_argument('--update_target_every', type=int, default=1000,
        help='Frequency of update for the target network (default: %(default)s)')
    dgfn_parser.add_argument('--num_workers', type=int, default=4,
        help='Number of workers (default: %(default)s)')
    dgfn_parser.add_argument('--mp_context', type=str, default='spawn',
        help='Multiprocessing context (default: %(default)s)')

    causica_parser = subparsers.add_parser('causica')
    causica_parser.add_argument('--num_steps', type=int, default=100)
    
    jsp_parser = subparsers.add_parser('jsp')
    jsp_parser.add_argument('--num_steps', type=int, default=100)
    jsp_parser.add_argument('--num_envs', type=int, default=8,
        help='Number of parallel environments (default: %(default)s)')

    jsp_parser.add_argument('--prior', type=str, default='uniform',
        choices=['uniform', 'erdos_renyi', 'edge', 'fair'],
        help='Prior over graphs (default: %(default)s)')
    jsp_parser.add_argument('--max_parents', type=int, default=None,
        help='Maximum number of parents')
    # Data
    # Optimization
    optimization = parser.add_argument_group('Optimization')
    jsp_parser.add_argument('--lr', type=float, default=1e-5,
        help='Learning rate (default: %(default)s)')
    jsp_parser.add_argument('--delta', type=float, default=1.,
        help='Value of delta for Huber loss (default: %(default)s)')
    jsp_parser.add_argument('--batch_size', type=int, default=32,
        help='Batch size (default: %(default)s)')
    jsp_parser.add_argument('--num_iterations', type=int, default=100_000,
        help='Number of iterations (default: %(default)s)')
    jsp_parser.add_argument('--params_num_samples', type=int, default=64,
        help='Number of samples of model parameters to compute the loss (default: %(default)s)')
    jsp_parser.add_argument('--update_target_every', type=int, default=100,
        help='Frequency of update for the target network (0 = no target network)')
    jsp_parser.add_argument('--batch_size_data', type=int, default=None,
        help='Batch size for the data (default: %(default)s)')
    jsp_parser.add_argument('--model_type', type=str, default='lingauss_full',
        help='mechanism model type (default: %(default)s)')

    # Replay buffer

    jsp_parser.add_argument('--replay_capacity', type=int, default=100_000,
        help='Capacity of the replay buffer (default: %(default)s)')
    jsp_parser.add_argument('--prefill', type=int, default=1000,
        help='Number of iterations with a random policy to prefill '
             'the replay buffer (default: %(default)s)')
    
    # Exploration
    jsp_parser.add_argument('--min_exploration', type=float, default=0.1,
        help='Minimum value of epsilon-exploration (default: %(default)s)')
    
    # Miscellaneous
    jsp_parser.add_argument('--num_samples_posterior', type=int, default=1000,
        help='Number of samples for the posterior estimate (default: %(default)s)')


=======
    bs_parser = subparsers.add_parser('cit')
    bs_parser.add_argument('--method', choices=['ges', 'pc'])
>>>>>>> 0d7e403d
    args = parser.parse_args()
    main(args)<|MERGE_RESOLUTION|>--- conflicted
+++ resolved
@@ -376,7 +376,6 @@
 
     mcmc_parser = subparsers.add_parser('mcmc')
     mcmc_parser.add_argument('--method', choices=['mh', 'gibbs'])
-<<<<<<< HEAD
     mcmc_parser.add_argument('--burnin', type=int, default=10)
     bs_parser = subparsers.add_parser('bs')
     bs_parser.add_argument('--method', choices=['ges', 'pc'])
@@ -473,9 +472,7 @@
         help='Number of samples for the posterior estimate (default: %(default)s)')
 
 
-=======
     bs_parser = subparsers.add_parser('cit')
     bs_parser.add_argument('--method', choices=['ges', 'pc'])
->>>>>>> 0d7e403d
     args = parser.parse_args()
     main(args)