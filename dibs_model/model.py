--- conflicted
+++ resolved
@@ -1,15 +1,12 @@
 from dibs.inference import JointDiBS
 from dibs.target import make_linear_gaussian_model
 import jax.random as random
-<<<<<<< HEAD
+
 import jax.numpy as jnp
+from dibs.graph_utils import elwise_acyclic_constr_nograd
 
 def uniform_prior():
     return jnp.array(0.0)
-=======
-from dibs.graph_utils import elwise_acyclic_constr_nograd
->>>>>>> 6aede171
-
 class Model:
     def __init__(self, num_samples_posterior, model_obs_noise, args):
         self.num_samples_posterior = num_samples_posterior
